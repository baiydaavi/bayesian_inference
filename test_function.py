--- conflicted
+++ resolved
@@ -203,14 +203,11 @@
             likelihood_mat[i, j] = likelihood(
                 [omega_m_item, omega_l_item, test_params[2], test_params[3]], fake_data
             )
-<<<<<<< HEAD
+        print("{:2.1%} done".format(i / len(omega_arr)), end="\r")
 
     # Find the value of Omega_M and Omega_lambda for which the log likelihood
     # is the highest.
 
-=======
-        print("{:2.1%} done".format(i / len(omega_arr)), end="\r")
->>>>>>> 888eff87
     max_omega_m = omega_arr[int(np.argmax(likelihood_mat) / len(omega_arr))]
     max_omega_l = omega_arr[int(np.argmax(likelihood_mat) % len(omega_arr))]
 
@@ -228,11 +225,208 @@
 
 def likelihood_test_contour_plot():
 
-<<<<<<< HEAD
     """Testing the likelihood function 
-=======
-    chn, _, convergence_value = chain(
-        data_lcparam,
+
+    This function does a brute force likelihood sweep of the omegas
+    setting M=74 and H0=-19.23. It might not be a 'unit test' 
+    (in that there is no simple assert statement), but we found it 
+    to be invaluable when diagnosing bugs.
+
+    returns
+    ------
+    Shows the log likelihood contour plot.
+    """
+
+    # import Supernovae data
+
+    data = pd.read_csv("lcparam_DS17f.txt", sep=" ")
+
+    # Create an array of the Omega_M and Omega_lambda values over which
+    # the log likelihood values are calculated.
+
+    resolution = 80
+    p1_min = 0.1
+    p1_max = 1.2
+    p2_min = 0.5
+    p2_max = 1.15
+
+    p1 = np.linspace(p1_min, p1_max, resolution)
+    p2 = np.linspace(p2_min, p2_max, resolution)
+
+    x, y = np.meshgrid(p1, p2)
+
+    # Calculate the log likelihood values over all values of Omega_M and
+    # Omega_lambda.
+
+    z = np.zeros((resolution, resolution))
+
+    for i, p1_item in enumerate(p1):
+        for j, p2_item in enumerate(p2):
+            z[i, j] = likelihood([p1_item, p2_item, 74, -19.23], data)
+
+    # Plotting the contour plot
+
+    c1 = np.max(z) - 2.3 / 2  # the value corresponding to 68% CI.
+    c2 = np.max(z) - 6.17 / 2  # the value corresponding to 95% CI.
+
+    levels = [c2, c1, np.max(z)]  # Defining the contour levels
+
+    contour = plt.contourf(x, y, z, levels)
+
+    cbar = plt.colorbar(contour)
+
+    cbar.set_ticklabels(["95% CI", "68% CI", ""])
+
+    plt.title("Log likelihood contour plot when H0=74 and M=-19.23 are set")
+
+    plt.show()
+
+
+def metropolis_test():
+
+    """ Testing the metropolis function.
+
+    Unit test for the metropolis part of the codebase. For this test, we choose a
+    uniform prior and we choose the likelihood function to be a gaussian. We then 
+    create a fake data set where we know the answer by setting the numpy seed=0.
+    Using this data set, we first verify that metropolis returns True when the 
+    proposed jump is to a higher likelihood region. Then, we verify that the jumps
+    to a lower likelihood region have approximately the correct acceptance proportion
+    over 10,000 trials. The correct proportion was calibrated to be ~45.5%, but it 
+    allows a small region around that, because we are taking finite samples.
+
+    """
+
+    def log_likelihood(data, param):
+        return -0.5 * np.sum((data - param) ** 2)
+
+    def uniform_log_prior(params, magnitude_mode="uniform"):
+        return 0
+
+    # Creating a fake dataset (add the reasoning for seeding)
+    np.random.seed(0)
+
+    test_data = np.random.normal(1, 0.5, 100)
+
+    # test if we correctly jump to a higher likelihood state
+
+    kwargs = {
+        "prior_func": uniform_log_prior,
+        "likelihood_func": log_likelihood,
+        "prior_mode": "uniform",
+    }
+
+    hopefully_true = metropolis(0.5, 0.99, test_data, **kwargs)
+
+    assert hopefully_true is True, "failed to accept jump to higher likelihood state"
+
+    np.random.seed()
+
+    # Check if we have the proper ratio of jumps to a well known lower likelihood
+    # state, over 10000 samples.
+
+    # Finding the expected acceptance ratio.
+
+    asymptotic_acceptance_prob = np.exp(
+        log_likelihood(test_data, 0.7) - log_likelihood(test_data, 1)
+    )
+
+    # Finding the acceptance ratio for the fake data
+
+    test_list = np.zeros(500000)
+
+    for i in range(len(test_list)):
+        test_list[i] = metropolis(1, 0.7, test_data, **kwargs)
+
+    ratio = sum(test_list) / len(test_list)
+
+    # Checking if the acceptance ratio for the fake data is close to the
+    # expected ratio with a tolerance of 10%. (add the reasoning for tolerance)
+
+    assert ratio > 0.9 * asymptotic_acceptance_prob, "rejected too many samples"
+    assert ratio < 1.1 * asymptotic_acceptance_prob, "accepted too many samples"
+
+    return "The metropolis function works well."
+
+
+def chain_test():
+
+    """ Testing the mcmc chain.
+
+    This runs the mcmc chain, setting all paramters but the Omega_M fixed
+    and checks if the value of Omega_M converges to a value that 
+    corresponds to the maximum log likelihood value when all the other 
+    parameters remain the same. 
+    """
+
+    # import Supernovae data
+
+    data = pd.read_csv("lcparam_DS17f.txt", sep=" ")
+
+    # Running the mcmc chain and outputting the values at which
+    # the chain converges.
+
+    _, _, convergence_value = chain(
+        data,
+        20000,
+        400,
+        0.01,
+        start_state=[0.2, 0.82, 74, -19.23],
+        gen_variances=[0.05, 0, 0, 0],
+        prior_mode="uniform",
+    )
+
+    # Creating an array of Omega_M values over which the log likelihood
+    # values are calculated.
+
+    om_arr = np.linspace(0.1, 1.0, 100)
+
+    lik_arr = np.zeros(100)
+
+    # Calculating the log likelihood values.
+
+    for i in range(100):
+        lik_arr[i] = likelihood([om_arr[i], 0.82, 74, -19.23], data)
+
+    # Finding the value of Omega_M corresponding to the max likelihood.
+
+    max_omega_m = om_arr[np.argmax(lik_arr)]
+
+    # Checking if mcmc chain converged to the correct Omega_M value.
+
+    assert np.isclose(
+        convergence_value[0], max_omega_m, atol=0.01
+    ), "The chain failed to converge towards max likelihood value for Omega_M"
+
+    print("The mcmc chain finds the correct value for Omega_M")
+
+
+def mcmc_lambda_cdm_test():
+
+    """ Testing the mcmc chain.
+
+    This function tests the mcmc chain for the lambda CDM model
+    which has only three parameters omega_M, H0 and M. We know
+    from Scolnic et al 18 that the the Omega_M value for the
+    lambda CDM model should converge to 0.284 +/- 0.012. 
+    
+    All the functions for the lambda CDM model is available in
+    the lambda_cdm_function.py file. I would recommend check that
+    you check out that file for a better understanding of this 
+    test function.
+    """
+
+    # import Supernovae data
+
+    data = pd.read_csv("lcparam_DS17f.txt", sep=" ")
+
+    # Running the mcmc chain and outputting the values at which
+    # the chain converges. We input the lambda cdm prior and
+    # likelihood function for the prior and likelihood function
+    # input to this chain.
+
+    _, _, convergence_value = chain(
+        data,
         20000,
         1500,
         0.005,
@@ -242,259 +436,6 @@
         likelihood_func=lambda_cdm_likelihood,
         prior_mode="uniform",
     )
->>>>>>> 888eff87
-
-    This function does a brute force likelihood sweep of the omegas
-    setting M=74 and H0=-19.23. It might not be a 'unit test' 
-    (in that there is no simple assert statement), but we found it 
-    to be invaluable when diagnosing bugs.
-
-    returns
-    ------
-    Shows the log likelihood contour plot.
-    """
-
-    # import Supernovae data
-
-    data = pd.read_csv("lcparam_DS17f.txt", sep=" ")
-
-    # Create an array of the Omega_M and Omega_lambda values over which
-    # the log likelihood values are calculated.
-
-    resolution = 80
-    p1_min = 0.1
-    p1_max = 1.2
-    p2_min = 0.5
-    p2_max = 1.15
-
-    p1 = np.linspace(p1_min, p1_max, resolution)
-    p2 = np.linspace(p2_min, p2_max, resolution)
-
-    x, y = np.meshgrid(p1, p2)
-
-    # Calculate the log likelihood values over all values of Omega_M and
-    # Omega_lambda.
-
-    z = np.zeros((resolution, resolution))
-
-    for i, p1_item in enumerate(p1):
-        for j, p2_item in enumerate(p2):
-            z[i, j] = likelihood([p1_item, p2_item, 74, -19.23], data)
-
-    # Plotting the contour plot
-
-    c1 = np.max(z) - 2.3 / 2  # the value corresponding to 68% CI.
-    c2 = np.max(z) - 6.17 / 2  # the value corresponding to 95% CI.
-
-<<<<<<< HEAD
-    levels = [c2, c1, np.max(z)]  # Defining the contour levels
-
-    contour = plt.contourf(x, y, z, levels)
-
-    cbar = plt.colorbar(contour)
-
-    cbar.set_ticklabels(["95% CI", "68% CI", ""])
-
-    plt.title("Log likelihood contour plot when H0=74 and M=-19.23 are set")
-
-    plt.show()
-
-
-def metropolis_test():
-
-    """ Testing the metropolis function.
-
-    Unit test for the metropolis part of the codebase. For this test, we choose a
-    uniform prior and we choose the likelihood function to be a gaussian. We then 
-    create a fake data set where we know the answer by setting the numpy seed=0.
-    Using this data set, we first verify that metropolis returns True when the 
-    proposed jump is to a higher likelihood region. Then, we verify that the jumps
-    to a lower likelihood region have approximately the correct acceptance proportion
-    over 10,000 trials. The correct proportion was calibrated to be ~45.5%, but it 
-    allows a small region around that, because we are taking finite samples.
-
-=======
-def chain_test(data=Data_lcparam):
-    """
-    this runs the chain algorithm, setting 3 paramters fixed and makes sure that
-    the third parameter converges to the value that is the maximum likelihood value
-    when the others are fixed. returns an assert error if it fails
-    """
-    chn, _1, _2 = chain(
-        data,
-        1000,
-        400,
-        0.01,
-        start_state=[0.2, 0.82, 74, -19.23],
-        gen_variances=[0.05, 0, 0, 0],
-        prior_mode="uniform",
-    )
-    mu = np.mean(chn[200:, 0])
-    assert mu > 0.36 and mu < 0.4, "chain failed to head towards max likelihood "
-    print("no problems detected")
-
-
-def metropolis_test():
-    """
-    Unit test for the metropolis part of the codebase. First, we create simple likelihood (shifted gaussian) and prior(uniform)
-    Then, we make a data set where we know the answer by setting the numpy seed=0.
-    Using this data set, we first verify that metropolis returns True when the proposed jump is to a higher likelihood region
-    Then, we varify that jumps to lower likelihood region have approximately correct acceptance proportion over 10,000 trials.
-    We expect over 10,000 trials that the proportions are relaively close to the aymptotic value, so we use a tolerance of 10%
->>>>>>> 888eff87
-    """
-
-    def log_likelihood(data, param):
-        return -0.5 * np.sum((data - param) ** 2)
-
-    def uniform_log_prior(params, magnitude_mode="uniform"):
-        return 0
-
-    # Creating a fake dataset (add the reasoning for seeding)
-    np.random.seed(0)
-
-    test_data = np.random.normal(1, 0.5, 100)
-
-    # test if we correctly jump to a higher likelihood state
-
-    kwargs = {
-        "prior_func": uniform_log_prior,
-        "likelihood_func": log_likelihood,
-        "prior_mode": "uniform",
-    }
-
-    hopefully_true = metropolis(0.5, 0.99, test_data, **kwargs)
-
-    assert hopefully_true is True, "failed to accept jump to higher likelihood state"
-
-    np.random.seed()
-
-<<<<<<< HEAD
-    # Check if we have the proper ratio of jumps to a well known lower likelihood
-    # state, over 10000 samples.
-
-    # Finding the expected acceptance ratio.
-
-    asymptotic_acceptance_prob = np.exp(
-        log_likelihood(test_data, 0.7) - log_likelihood(test_data, 1)
-    )
-
-    # Finding the acceptance ratio for the fake data
-
-    test_list = np.zeros(500000)
-
-=======
-    asymptotic_acceptance_prob = np.exp(
-        log_likelihood(test_data, 0.9) - log_likelihood(test_data, 1)
-    )
-
->>>>>>> 888eff87
-    for i in range(len(test_list)):
-        test_list[i] = metropolis(1, 0.7, test_data, **kwargs)
-
-    ratio = sum(test_list) / len(test_list)
-<<<<<<< HEAD
-=======
-    assert ratio > 0.9 * asymptotic_acceptance_prob, "rejected too many samples"
-    assert ratio < 1.1 * asymptotic_acceptance_prob, "accepted too many samples"
->>>>>>> 888eff87
-
-    # Checking if the acceptance ratio for the fake data is close to the
-    # expected ratio with a tolerance of 10%. (add the reasoning for tolerance)
-
-    assert ratio > 0.9 * asymptotic_acceptance_prob, "rejected too many samples"
-    assert ratio < 1.1 * asymptotic_acceptance_prob, "accepted too many samples"
-
-    return "The metropolis function works well."
-
-
-def chain_test():
-
-    """ Testing the mcmc chain.
-
-    This runs the mcmc chain, setting all paramters but the Omega_M fixed
-    and checks if the value of Omega_M converges to a value that 
-    corresponds to the maximum log likelihood value when all the other 
-    parameters remain the same. 
-    """
-
-    # import Supernovae data
-
-    data = pd.read_csv("lcparam_DS17f.txt", sep=" ")
-
-    # Running the mcmc chain and outputting the values at which
-    # the chain converges.
-
-    _, _, convergence_value = chain(
-        data,
-        20000,
-        400,
-        0.01,
-        start_state=[0.2, 0.82, 74, -19.23],
-        variances=[0.05, 0, 0, 0],
-        prior_mode="uniform",
-    )
-
-    # Creating an array of Omega_M values over which the log likelihood
-    # values are calculated.
-
-    om_arr = np.linspace(0.1, 1.0, 100)
-
-    lik_arr = np.zeros(100)
-
-    # Calculating the log likelihood values.
-
-    for i in range(100):
-        lik_arr[i] = likelihood([om_arr[i], 0.82, 74, -19.23], data)
-
-    # Finding the value of Omega_M corresponding to the max likelihood.
-
-    max_omega_m = om_arr[np.argmax(lik_arr)]
-
-    # Checking if mcmc chain converged to the correct Omega_M value.
-
-    assert np.isclose(
-        convergence_value[0], max_omega_m, atol=0.01
-    ), "The chain failed to converge towards max likelihood value for Omega_M"
-
-    print("The mcmc chain finds the correct value for Omega_M")
-
-
-def mcmc_lambda_cdm_test():
-
-    """ Testing the mcmc chain.
-
-    This function tests the mcmc chain for the lambda CDM model
-    which has only three parameters omega_M, H0 and M. We know
-    from Scolnic et al 18 that the the Omega_M value for the
-    lambda CDM model should converge to 0.284 +/- 0.012. 
-    
-    All the functions for the lambda CDM model is available in
-    the lambda_cdm_function.py file. I would recommend check that
-    you check out that file for a better understanding of this 
-    test function.
-    """
-
-    # import Supernovae data
-
-    data = pd.read_csv("lcparam_DS17f.txt", sep=" ")
-
-    # Running the mcmc chain and outputting the values at which
-    # the chain converges. We input the lambda cdm prior and
-    # likelihood function for the prior and likelihood function
-    # input to this chain.
-
-    _, _, convergence_value = chain(
-        data,
-        20000,
-        1500,
-        0.005,
-        start_state=[0.8, 75, -19.23],
-        variances=[0.1, 1.0, 0],
-        prior_func=lambda_cdm_prior,
-        likelihood_func=lambda_cdm_likelihood,
-        prior_mode="uniform",
-    )
 
     # The value of Omega_M at which the chain converged should be
     # equal to 0.284 with an error of 0.012.
