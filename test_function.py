""" Defines all the test functions.

This file contains all the test functions for the following
functions:
1. The function that calculates the apparent magnitude
2. The likelihood function
3. The metropolis-hastings function
4. The mcmc chain
"""

import numpy as np
from prior_likelihood import prior
from prior_likelihood import likelihood
import matplotlib.pyplot as plt
import pandas as pd

from theoretical_mag import calculate_apparent_mag as mag_model
from prior_likelihood import likelihood
from lambda_cdm_functions import lambda_cdm_likelihood
from lambda_cdm_functions import lambda_cdm_prior
from core_mcmc_functions import chain
from core_mcmc_functions import metropolis


def test_mag_func_omegaK_is_0():

    """ Apparent magnitude calculator test function.

    This is a test function that tests the apparent
    magnitude calculator function when Omega_K = 0.0.
    We use the following link to check if our answer
    is correct:
    http://www.astro.ucla.edu/~wright/CosmoCalc.html

    The apparent magnitude function outputs the apparent
    magnitude but in the website they calculate the 
    luminosity distance. Therefore, we calculate the 
    luminosity distance from the apparent magnitude output
    of our function to compare it with the one on the
    website.
    """

    # We choose the parameters such the Omega_M + Omega_lambda = 1.

    test_param = [0.286, 0.714, 69.6, -19.23]

    # Our apparent magnitude function takes the cosmological parameters
    # and the redshift data array as input. For the test, we input an
    # array containing one redshift data point.

    dist_modulus = mag_model(test_param, [3])[0]

    # Calculating the luminosity distance in units of 10^4 Mpc.

    lum_distance = round(10 ** ((dist_modulus - test_param[3]) / 5) * 10 / 10 ** 10, 2)

    # The expected output for the same parameter set in units of 10^4 Mpc.

    expected_output = 2.59

    assert (
        lum_distance == expected_output
    ), "apparent magnitude function does not work when OmegaK = 0.0"

    print("output of the magnitude function is correct")


def test_mag_func_omegaK_is_pos():

    """ Apparent magnitude calculator test function.

    This is a test function that tests the apparent
    magnitude calculator function when Omega_K > 0.0.
    We use the following link to check if our answer
    is correct:
    http://www.astro.ucla.edu/~wright/CosmoCalc.html

    The apparent magnitude function outputs the apparent
    magnitude but in the website they calculate the 
    luminosity distance. Therefore, we calculate the 
    luminosity distance from the apparent magnitude output
    of our function to compare it with the one on the
    website.
    """

    # We choose the parameters such the Omega_M + Omega_lambda < 1.

    test_param = [0.1, 0.714, 69.6, -19.23]

    # Our apparent magnitude function takes the cosmological parameters
    # and the redshift data array as input. For the test, we input an
    # array containing one redshift data point.

    dist_modulus = mag_model(test_param, [3])[0]

    # Calculating the luminosity distance in units of 10^4 Mpc.

    lum_distance = round(10 ** ((dist_modulus - test_param[3]) / 5) * 10 / 10 ** 10, 2)

    # The expected output for the same parameter set in units of 10^4 Mpc.

    expected_output = 3.30

    assert (
        lum_distance == expected_output
    ), "apparent magnitude function does not work when OmegaK > 0.0"

    print("output of the magnitude function is correct")


def test_mag_func_omegaK_is_neg():

    """ Apparent magnitude calculator test function.

    This is a test function that tests the apparent
    magnitude calculator function when Omega_K > 0.0.
    We use the following link to check if our answer
    is correct:
    http://www.astro.ucla.edu/~wright/CosmoCalc.html

    The apparent magnitude function outputs the apparent
    magnitude but in the website they calculate the 
    luminosity distance. Therefore, we calculate the 
    luminosity distance from the apparent magnitude output
    of our function to compare it with the one on the
    website.
    """

    # We choose the parameters such the Omega_M + Omega_lambda > 1.

    test_param = [0.5, 0.714, 69.6, -19.23]

    # Our apparent magnitude function takes the cosmological parameters
    # and the redshift data array as input. For the test, we input an
    # array containing one redshift data point.

    dist_modulus = mag_model(test_param, [3])[0]

    # Calculating the luminosity distance in units of 10^4 Mpc.

    lum_distance = round(10 ** ((dist_modulus - test_param[3]) / 5) * 10 / 10 ** 10, 2)

    # The expected output for the same parameter set in units of 10^4 Mpc.

    expected_output = 2.17

    assert (
        lum_distance == expected_output
    ), "apparent magnitude function does not work when OmegaK < 0.0"

    print("output of the magnitude function is correct")


def likelihood_test_fake_data():

    """ Testing the likelihood function on fake Supernovae data.

    This function test the likelihood function on fake Supernovae
    data that is created for a given set of the cosmological 
    parameters in the same format as the real SN data file. We
    calculate the likelihood over a range of Omega_M and Omega_lambda
    parameters and then verify that the maximum of the log likelihood
    function corresponds to the Omega_M and Omega_lambda values used
    to create the fake data.
    """
    # The cosmological parameters used to create the fake data.

    test_params = [0.3, 0.6, 75, -19.23]

    # We create a redshift array with 200 datapoints that takes
    # values starting at redshift of 0.002 and goes up to 2.

    fake_data = pd.DataFrame(np.linspace(0.002, 2.0, 200), columns=["zcmb"])

    # Adding the 'dmb' column to the fake data that mimics
    # the statistical error. We choose the error to be very low.

    fake_data["dmb"] = np.random.uniform(0, 0.01, len(fake_data.zcmb))

    mean = mag_model(test_params, fake_data.zcmb)

    cov = np.diag(pow(pd.Series.to_numpy(fake_data.dmb), 2))

    # Calculate the apparent magnitude values for each redshift in the
    # fake data using a normal distribution such that mean is calculated
    # using the apparent magnitude function and the variance is given by
    # the square of the fake statistical error given by the 'dmb' column.

    fake_data["mb"] = np.random.multivariate_normal(mean, cov)

    # Create an array of the Omega_M and Omega_lambda values over which
    # the log likelihood values are calculated.

    omega_arr = np.arange(0.1, 1.0, 0.01)

    likelihood_mat = np.zeros((len(omega_arr), len(omega_arr)))

    # Calculate the log likelihood values over all values of Omega_M and
    # Omega_lambda.

    for i, omega_m_item in enumerate(omega_arr):
        for j, omega_l_item in enumerate(omega_arr):
            likelihood_mat[i, j] = likelihood(
                [omega_m_item, omega_l_item, test_params[2], test_params[3]], fake_data
            )
        print("{:2.1%} done".format(i / len(omega_arr)), end="\r")

    # Find the value of Omega_M and Omega_lambda for which the log likelihood
    # is the highest.

    max_omega_m = omega_arr[int(np.argmax(likelihood_mat) / len(omega_arr))]
    max_omega_l = omega_arr[int(np.argmax(likelihood_mat) % len(omega_arr))]

    # The max values found above should be close to the Omega_M and Omega_lambda
    # values used to create a fake data.

    assert all(
        np.isclose(
            [max_omega_m, max_omega_l], [test_params[0], test_params[1]], atol=0.01
        )
    ), "Likelihood function does not work"

    print("Likelihood function works well on the fake data.")


def likelihood_test_contour_plot():

    """Testing the likelihood function 

    This function does a brute force likelihood sweep of the omegas
    setting M=74 and H0=-19.23. It might not be a 'unit test' 
    (in that there is no simple assert statement), but we found it 
    to be invaluable when diagnosing bugs.

    returns
    ------
    Shows the log likelihood contour plot.
    """

    # import Supernovae data

    data = pd.read_csv("lcparam_DS17f.txt", sep=" ")

    # Create an array of the Omega_M and Omega_lambda values over which
    # the log likelihood values are calculated.

    resolution = 80
    p1_min = 0.1
    p1_max = 1.2
    p2_min = 0.5
    p2_max = 1.15

    p1 = np.linspace(p1_min, p1_max, resolution)
    p2 = np.linspace(p2_min, p2_max, resolution)

    x, y = np.meshgrid(p1, p2)

    # Calculate the log likelihood values over all values of Omega_M and
    # Omega_lambda.

    z = np.zeros((resolution, resolution))

    for i, p1_item in enumerate(p1):
        for j, p2_item in enumerate(p2):
            z[i, j] = likelihood([p1_item, p2_item, 74, -19.23], data)

    # Plotting the contour plot

    c1 = np.max(z) - 2.3 / 2  # the value corresponding to 68% CI.
    c2 = np.max(z) - 6.17 / 2  # the value corresponding to 95% CI.

    levels = [c2, c1, np.max(z)]  # Defining the contour levels

    contour = plt.contourf(x, y, z, levels)

    cbar = plt.colorbar(contour)

    cbar.set_ticklabels(["95% CI", "68% CI", ""])

    plt.title("Log likelihood contour plot when H0=74 and M=-19.23 are set")

    plt.show()


def metropolis_test():

    """ Testing the metropolis function.

    Unit test for the metropolis part of the codebase. For this test, we choose a
    uniform prior and we choose the likelihood function to be a gaussian. We then 
    create a fake data set where we know the answer by setting the numpy seed=0.
    Using this data set, we first verify that metropolis returns True when the 
    proposed jump is to a higher likelihood region. Then, we verify that the jumps
    to a lower likelihood region have approximately the correct acceptance proportion
    over 10,000 trials. The correct proportion was calibrated to be ~45.5%, but it 
    allows a small region around that, because we are taking finite samples.

    """

    def log_likelihood(data, param):
        return -0.5 * np.sum((data - param) ** 2)

    def uniform_log_prior(params, magnitude_mode="uniform"):
        return 0

<<<<<<< HEAD
    # set the seed to make sure that we dont get a statistically
    # anomalous data set
=======
    # Creating a fake dataset (add the reasoning for seeding)
>>>>>>> 15da0918
    np.random.seed(0)

    test_data = np.random.normal(1, 0.5, 100)

    # test if we correctly jump to a higher likelihood state

    kwargs = {
        "prior_func": uniform_log_prior,
        "likelihood_func": log_likelihood,
        "prior_mode": "uniform",
    }

    hopefully_true = metropolis(0.5, 0.99, test_data, **kwargs)

    assert hopefully_true is True, "failed to accept jump to higher likelihood state"

<<<<<<< HEAD
    # make sure we have the proper ratio of jumps to a well known lower likelihood state, over 10000 samples
    test_list = np.zeros(10000)
    # reset the seed, so we can generate a random sample for the next step
=======
>>>>>>> 15da0918
    np.random.seed()

    # Check if we have the proper ratio of jumps to a well known lower likelihood
    # state, over 10000 samples.

    # Finding the expected acceptance ratio.

    asymptotic_acceptance_prob = np.exp(
        log_likelihood(test_data, 0.7) - log_likelihood(test_data, 1)
    )

    # Finding the acceptance ratio for the fake data

    test_list = np.zeros(500000)

    for i in range(len(test_list)):
        test_list[i] = metropolis(1, 0.7, test_data, **kwargs)

    ratio = sum(test_list) / len(test_list)

    # Checking if the acceptance ratio for the fake data is close to the
    # expected ratio with a tolerance of 10%. (add the reasoning for tolerance)

    assert ratio > 0.9 * asymptotic_acceptance_prob, "rejected too many samples"
    assert ratio < 1.1 * asymptotic_acceptance_prob, "accepted too many samples"

    return "The metropolis function works well."


def chain_test():

    """ Testing the mcmc chain.

    This runs the mcmc chain, setting all paramters but the Omega_M fixed
    and checks if the value of Omega_M converges to a value that 
    corresponds to the maximum log likelihood value when all the other 
    parameters remain the same. 
    """

    # import Supernovae data

    data = pd.read_csv("lcparam_DS17f.txt", sep=" ")

    # Running the mcmc chain and outputting the values at which
    # the chain converges.

    _, _, convergence_value = chain(
        data,
        20000,
        400,
        0.01,
        start_state=[0.2, 0.82, 74, -19.23],
        gen_variances=[0.05, 0, 0, 0],
        prior_mode="uniform",
    )

    # Creating an array of Omega_M values over which the log likelihood
    # values are calculated.

    om_arr = np.linspace(0.1, 1.0, 100)

    lik_arr = np.zeros(100)

    # Calculating the log likelihood values.

    for i in range(100):
        lik_arr[i] = likelihood([om_arr[i], 0.82, 74, -19.23], data)

    # Finding the value of Omega_M corresponding to the max likelihood.

    max_omega_m = om_arr[np.argmax(lik_arr)]

    # Checking if mcmc chain converged to the correct Omega_M value.

    assert np.isclose(
        convergence_value[0], max_omega_m, atol=0.01
    ), "The chain failed to converge towards max likelihood value for Omega_M"

    print("The mcmc chain finds the correct value for Omega_M")


def mcmc_lambda_cdm_test():

    """ Testing the mcmc chain.

    This function tests the mcmc chain for the lambda CDM model
    which has only three parameters omega_M, H0 and M. We know
    from Scolnic et al 18 that the the Omega_M value for the
    lambda CDM model should converge to 0.284 +/- 0.012. 
    
    All the functions for the lambda CDM model is available in
    the lambda_cdm_function.py file. I would recommend check that
    you check out that file for a better understanding of this 
    test function.
    """

    # import Supernovae data

    data = pd.read_csv("lcparam_DS17f.txt", sep=" ")

    # Running the mcmc chain and outputting the values at which
    # the chain converges. We input the lambda cdm prior and
    # likelihood function for the prior and likelihood function
    # input to this chain.

    _, _, convergence_value = chain(
        data,
        20000,
        1500,
        0.005,
        start_state=[0.8, 75, -19.23],
        gen_variances=[0.1, 1.0, 0],
        prior_func=lambda_cdm_prior,
        likelihood_func=lambda_cdm_likelihood,
        prior_mode="uniform",
    )

    # The value of Omega_M at which the chain converged should be
    # equal to 0.284 with an error of 0.012.

    assert np.isclose(
        convergence_value[0], 0.284, atol=0.012
    ), "The chain doesn't converge to the right Omega_M value"

    print("mcmc chain works perfectly for the lambda cdm model")<|MERGE_RESOLUTION|>--- conflicted
+++ resolved
@@ -303,12 +303,10 @@
     def uniform_log_prior(params, magnitude_mode="uniform"):
         return 0
 
-<<<<<<< HEAD
+    # before we create our fake data set, we
     # set the seed to make sure that we dont get a statistically
     # anomalous data set
-=======
-    # Creating a fake dataset (add the reasoning for seeding)
->>>>>>> 15da0918
+
     np.random.seed(0)
 
     test_data = np.random.normal(1, 0.5, 100)
@@ -325,12 +323,10 @@
 
     assert hopefully_true is True, "failed to accept jump to higher likelihood state"
 
-<<<<<<< HEAD
     # make sure we have the proper ratio of jumps to a well known lower likelihood state, over 10000 samples
     test_list = np.zeros(10000)
     # reset the seed, so we can generate a random sample for the next step
-=======
->>>>>>> 15da0918
+
     np.random.seed()
 
     # Check if we have the proper ratio of jumps to a well known lower likelihood
